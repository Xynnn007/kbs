--- conflicted
+++ resolved
@@ -180,7 +180,6 @@
     Ok(HttpResponse::Ok().body(""))
 }
 
-<<<<<<< HEAD
 /// This handler uses json extractor
 pub async fn get_challenge(
     request: web::Json<ChallengeRequest>,
@@ -194,7 +193,8 @@
         .await
         .context("generate challenge")?;
     Ok(HttpResponse::Ok().body(challenge))
-=======
+}
+
 /// GET /policy
 /// GET /policy/{policy_id}
 pub async fn get_policies(
@@ -233,5 +233,4 @@
 #[derive(Debug, Serialize, Deserialize)]
 pub struct RemovePolicyRequest {
     pub policy_ids: Vec<String>,
->>>>>>> f76cf927
 }