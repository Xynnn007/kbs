# Key Broker Service

The Confidential Containers Key Broker Service (KBS) facilitates remote attestation-based identity authentication and authorization, secret resource storage and access control.
The KBS is an implementation of a [Relying Party](https://www.ietf.org/archive/id/draft-ietf-rats-architecture-22.html).
The KBS itself does not validate attestation evidence. Instead, it supports different external components to verify TEE evidence in the form of plug-ins, including
- [CoCo Attestation-Service (CoCo AS)](../attestation-service/) ([All plugins](../attestation-service/README.md#attestation-service) supported)
- [Intel Trust Authority (ITA)](src/api/src/attestation/intel_trust_authority/) (Only supports SGX/TDX)

# Quick Start

<<<<<<< HEAD
- AMD SEV-SNP
- AMD SEV-SNP on Azure with vTPM
- Intel TDX on Azure with vTPM
- Intel TDX
- Intel SGX
- ARM CCA
- Hygon CSV
- IBM Secure Execution (SE)
=======
We provide a [quick start](./quickstart.md) guide to deploy KBS locally and conduct configuration and testing on Ubuntu 22.04.
>>>>>>> 26a15273

## Typical Deployments

The KBS can be deployed in several different environments, including as part of a docker compose cluster, part of a Kubernetes cluster
or without any containerization. Additionally, the KBS can interact with other attestation components in different ways.
This section focuses on the different ways the KBS can interact with other components.

### Background Check Mode

Background check mode is the most common way to configure the KBS and AS.
The term [Background Check](https://www.ietf.org/archive/id/draft-ietf-rats-architecture-22.html#section-5.2) is from the RATS architecture.
In background check mode, the KBS releases secrets to a confidential guest after the attestation agent has validated the hardware evidence.

```mermaid
flowchart LR
    AA -- attests guest --> KBS
    CDH -- requests resource ----> KBS
    subgraph Guest
        AA <.-> CDH
    end
    subgraph Trustee
        AS -- validates evidence--> KBS
    end
```
In background check mode, the KBS is the relying party and the AS is the verifier.

Usages and examples for background check mode can be found [here](./quickstart.md#background-check-mode).

### Passport Mode

Passport mode decouples the provisioning of resources from the validation of evidence.
In background check mode these tasks are already handled by separate components,
but in passport mode they are decoupled even more.
The term [Passport](https://www.ietf.org/archive/id/draft-ietf-rats-architecture-22.html#section-5.1) is from the RATS architecture.

In passport mode, there are two KBSes, one that uses a KBS to verify the evidence and a second to provision resources.

```mermaid
flowchart LR
    CDH -- requests resource ----> KBS2
    AA -- attests guest --> KBS1
    subgraph Guest
        CDH <.-> AA
    end
    subgraph Trustee 1
        AS -- validates evidence--> KBS1
    end
    subgraph Trustee 2
        KBS2
    end
```

In the RATS passport model the client typically connects directly to the verifier to get an attestation token (a passport).
In CoCo we do not support direct conections to the AS, so KBS1 serves as an intermediary.
Together KBS1 and the AS represent the verifier.
KBS2 is the relying party.

Passport mode is good for use cases when resource provisioning and attestation are handled by separate entities.

Usages and examples for background check mode can be found [here](./quickstart.md#passport-mode).

# Advanced Topics

## Build KBS Manually

If you do not want to use the community version of KBS ([built-in-as](https://github.com/confidential-containers/trustee/pkgs/container/staged-images%2Fkbs), [grpc-coco-as](https://github.com/confidential-containers/trustee/pkgs/container/staged-images%2Fkbs-grpc-as)), you can choose to build it from the source code.

### Docker image

Build the KBS container (background check mode with native AS) image:

```shell
DOCKER_BUILDKIT=1 docker build -t kbs:coco-as . -f docker/Dockerfile
```

### Binary

The Makefile supports a number of other configuration parameters.

For example,
```shell
make background-check-kbs [HTTPS_CRYPTO=?] [POLICY_ENGINE=?] [AS_TYPES=?] [COCO_AS_INTEGRATION_TYPE=?]
```

The parameters
- `HTTPS_CRYPTO`: either `rustls` or `openssl` can be specified. If not provided, `rustls` is default.
- `POLICY_ENGINE`: The KBS has a policy engine to facilitate access control. This should not be confused with the policy engine in the AS, which determines whether or not TEE evidence is valid. `POLICY_ENGINE` determines which type of policy engine the KBS will use. Today only `opa` is supported. The KBS can also be built without a policy engine
if it is not required.
- `AS_TYPES`: The KBS supports multiple backend attestation services. `AS_TYPES` selects which verifier to use. The options are `coco-as` and `intel-trust-authority-as`.
- `COCO_AS_INTEGRATION_TYPE`:  The KBS can connect to the CoCo AS in multiple ways. `COCO_AS_INTEGRATION_TYPE` can be set either to `grpc` or `builtin`. With `grpc` the KBS will make a remote connection to the AS. If you are manually building and configuring the components, you'll need to set them up so that this connection can be established. Similar to passport mode, the remote AS can be useful if secret provisioning and attestation verification are not in the same scope. With `builtin` the KBA uses the AS as a crate. This is recommended if you want to avoid the complexity of a remote connection.

## HTTPS Support

The KBS can use HTTPS. This requires a crypto backend.
`HTTPS_CRYPTO` determines which backend will be used.
The options are `rustls` and `openssl`. The default is `rustls`.

If you want a self-signed cert for test cases, please refer to [the document](docs/self-signed-https.md).

## References

### Attestation Protocol
The KBS implements and supports a simple, vendor and hardware-agnostic
[implementation protocol](./docs/kbs_attestation_protocol.md) to perform attestation.

### API
KBS implements an HTTP-based, [OpenAPI 3.1](https://spec.openapis.org/oas/v3.1.0) compliant API.
This API is formally described in its [OpenAPI formatted specification](./docs/kbs.yaml).

### Resource Repository
The [resource repository](./docs/resource_repository.md) where KBS store resource data.

### Config
A custom, [JSON-formatted configuration file](./docs/config.md) can be provided to configure KBS.

## Related Tools

### KBS Client
We provide a [KBS client](./tools/client/README.md) rust SDK and binary cmdline tool.<|MERGE_RESOLUTION|>--- conflicted
+++ resolved
@@ -8,18 +8,7 @@
 
 # Quick Start
 
-<<<<<<< HEAD
-- AMD SEV-SNP
-- AMD SEV-SNP on Azure with vTPM
-- Intel TDX on Azure with vTPM
-- Intel TDX
-- Intel SGX
-- ARM CCA
-- Hygon CSV
-- IBM Secure Execution (SE)
-=======
 We provide a [quick start](./quickstart.md) guide to deploy KBS locally and conduct configuration and testing on Ubuntu 22.04.
->>>>>>> 26a15273
 
 ## Typical Deployments
 
